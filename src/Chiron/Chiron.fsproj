<Project Sdk="Microsoft.NET.Sdk">
  <PropertyGroup>
    <TargetFrameworks>netstandard2.0;net452</TargetFrameworks>
<<<<<<< HEAD
    <GenerateDocumentationFile>true</GenerateDocumentationFile>
=======
>>>>>>> 6a3b70d4
  </PropertyGroup>
  <ItemGroup>
    <!--<Compile Include="Chiron.fsi" />-->
    <Compile Include="Chiron.fs" />
  </ItemGroup>
  <ItemGroup>
<<<<<<< HEAD
=======
    <PackageReference Update="FSharp.Core" Version="4.3.4" />
>>>>>>> 6a3b70d4
    <PackageReference Include="Aether" Version="8.2.0" />
    <PackageReference Include="FParsec" Version="1.0.3" />
  </ItemGroup>
</Project><|MERGE_RESOLUTION|>--- conflicted
+++ resolved
@@ -1,20 +1,13 @@
 <Project Sdk="Microsoft.NET.Sdk">
   <PropertyGroup>
     <TargetFrameworks>netstandard2.0;net452</TargetFrameworks>
-<<<<<<< HEAD
-    <GenerateDocumentationFile>true</GenerateDocumentationFile>
-=======
->>>>>>> 6a3b70d4
   </PropertyGroup>
   <ItemGroup>
     <!--<Compile Include="Chiron.fsi" />-->
     <Compile Include="Chiron.fs" />
   </ItemGroup>
   <ItemGroup>
-<<<<<<< HEAD
-=======
     <PackageReference Update="FSharp.Core" Version="4.3.4" />
->>>>>>> 6a3b70d4
     <PackageReference Include="Aether" Version="8.2.0" />
     <PackageReference Include="FParsec" Version="1.0.3" />
   </ItemGroup>
