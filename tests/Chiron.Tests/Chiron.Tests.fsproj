--- conflicted
+++ resolved
@@ -1,45 +1,26 @@
-<<<<<<< HEAD
 <Project Sdk="Microsoft.NET.Sdk">
   <PropertyGroup>
     <OutputType>Exe</OutputType>
     <TargetFramework>netcoreapp2.0</TargetFramework>
-=======
-﻿<?xml version="1.0" encoding="utf-8"?>
-<Project Sdk="Microsoft.NET.Sdk">
-  <PropertyGroup>
-    <TargetFrameworks>netcoreapp2.0</TargetFrameworks>
->>>>>>> 3558cbe3
     <IsPackable>false</IsPackable>
   </PropertyGroup>
   <ItemGroup>
     <Compile Include="Chiron.Tests.fs" />
     <Compile Include="Chiron.Testing.fs" />
     <Compile Include="Chiron.Properties.fs" />
-    <Compile Include="Program.fs" />
-<<<<<<< HEAD
   </ItemGroup>
   <ItemGroup>
-    <PackageReference Include="Microsoft.NET.Test.Sdk" Version="15.0.*" />
-    <PackageReference Include="xunit" Version="2.3.*" />
-    <PackageReference Include="xunit.runner.visualstudio" Version="2.3.*" />
-    <PackageReference Include="Unquote" Version="4.*" />
-    <PackageReference Include="FsCheck.Xunit" Version="3.0.0-*" />
-    <PackageReference Include="FsCheck" Version="3.0.0-*" />
-  </ItemGroup>
-  <ItemGroup>
-    <ProjectReference Include="..\..\src\Chiron\Chiron.fsproj" />
-=======
-  </ItemGroup>
-  <ItemGroup>
-    <ProjectReference Include="..\..\src\Chiron\Chiron.fsproj" />
-    <PackageReference Include="Microsoft.NET.Test.Sdk" Version="15.8.0" />
-    <PackageReference Include="Unquote" Version="4.0.0" />
+    <PackageReference Include="Microsoft.NET.Test.Sdk" Version="15.8.*" />
     <PackageReference Include="xunit" Version="2.4.0" />
     <PackageReference Include="xunit.runner.visualstudio" Version="2.4.0">
       <PrivateAssets>all</PrivateAssets>
       <IncludeAssets>runtime; build; native; contentfiles; analyzers</IncludeAssets>
     </PackageReference>
-    <PackageReference Include="FsCheck.Xunit" Version="2.11.0" />
->>>>>>> 3558cbe3
+    <PackageReference Include="FsCheck.Xunit" Version="3.0.0-*" />
+    <PackageReference Include="FsCheck" Version="3.0.0-*" />
+    <PackageReference Include="Unquote" Version="4.*" />
+  </ItemGroup>
+  <ItemGroup>
+    <ProjectReference Include="..\..\src\Chiron\Chiron.fsproj" />
   </ItemGroup>
 </Project>